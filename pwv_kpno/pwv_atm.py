--- conflicted
+++ resolved
@@ -113,7 +113,6 @@
 __status__ = 'Release'
 
 
-<<<<<<< HEAD
 def _warn_available_data(
         test_dates: Union[float, np.array], known_dates: np.array):
     """Check if a date falls within the range of data in an astropy table
@@ -121,14 +120,6 @@
     Args:
         test_dates: A timezone aware datetime
         known_dates: An astropy table containing column 'date'
-=======
-def _raise_available_data(date: datetime, pwv_model: Table):
-    """Check if a date falls within the range of data in an astropy table
-
-    Args:
-        date: A timezone aware datetime
-        pwv_model: An astropy table containing column 'date'
->>>>>>> 577079cb
     """
 
     test_dates = np.atleast_1d(test_dates)  # In case passed a float
@@ -137,7 +128,6 @@
         raise RuntimeError(err_msg)
 
     # Check date falls within the range of available PWV data
-<<<<<<< HEAD
     min_known_date, max_known_date = min(known_dates), max(known_dates)
     dates_too_early = test_dates[test_dates < min_known_date]
     if len(dates_too_early):
@@ -145,25 +135,6 @@
         raise ValueError(
             f'No PWV data found for dates before {min_date} on local machine'
         )
-=======
-    time_stamp = date.timestamp()
-    w_data_less_than = np.where(pwv_model['date'] <= time_stamp)[0]
-    if len(w_data_less_than) < 1:
-        min_date = datetime.utcfromtimestamp(min(pwv_model['date']))
-        msg = 'No PWV data found for datetimes before {0} on local machine'
-        raise ValueError(msg.format(min_date))
-
-    w_data_greater_than = np.where(time_stamp <= pwv_model['date'])[0]
-    if len(w_data_greater_than) < 1:
-        max_date = datetime.utcfromtimestamp(max(pwv_model['date']))
-        msg = 'No PWV data found for datetimes after {0} on local machine'
-        raise ValueError(msg.format(max_date))
-
-    # Check for SuomiNet data available near the given date
-    diff = pwv_model['date'] - time_stamp
-    interval = min(diff[diff >= 0]) - max(diff[diff <= 0])
-    one_day_in_seconds = 24 * 60 * 60
->>>>>>> 577079cb
 
     dates_too_late = test_dates[test_dates > max_known_date]
     if len(dates_too_late):
@@ -175,11 +146,7 @@
     differences = (test_dates.reshape(1, -1) - known_dates.reshape(-1, 1))
     indices = np.abs(differences).argmin(axis=0)
     residual = np.diagonal(differences[indices,])
-    print(residual)
-    print(residual > 24 * 60 * 60)
-    print(test_dates[0], type(test_dates))
-
-<<<<<<< HEAD
+
     one_day_in_seconds = 24 * 60 * 60
     out_of_interp_range = test_dates[residual > one_day_in_seconds]
     if len(out_of_interp_range):
@@ -195,9 +162,6 @@
         format: str = None,
         test_model: Table = None) \
         -> Tuple[Union[float, np.array], Union[float, np.array]]:
-=======
-def _pwv_date(date: datetime, airmass: float = 1., test_model: Table = None):
->>>>>>> 577079cb
     """Returns the modeled PWV column density at the current site
 
     Interpolate from the modeled PWV column density at at the current site
@@ -207,10 +171,7 @@
     Args:
         date: The date of the desired PWV column density
         airmass: The airmass along line of sight
-<<<<<<< HEAD
         format: An astropy compatible time format
-=======
->>>>>>> 577079cb
         test_model: A mock PWV model used by the test suite
 
     Returns:
@@ -224,14 +185,9 @@
     else:
         pwv_model = test_model
 
-<<<<<<< HEAD
     time_stamp = Time(date, format=format).to_value('unix')
     _warn_available_data(time_stamp, pwv_model['date'])
 
-=======
-    _raise_available_data(date, pwv_model)
-    time_stamp = date.timestamp()
->>>>>>> 577079cb
     pwv = np.interp(time_stamp, pwv_model['date'], pwv_model['pwv'])
     pwv_err = np.interp(time_stamp, pwv_model['date'], pwv_model['pwv_err'])
 
@@ -242,15 +198,11 @@
     return pwv_los, pwv_err_los
 
 
-<<<<<<< HEAD
 def pwv_date(
         date: Union[float, np.array, datetime],
         airmass: float = 1,
         format: str = None) \
         -> Tuple[Union[float, np.array], Union[float, np.array]]:
-=======
-def pwv_date(date: datetime, airmass: float = 1.) -> Tuple[float, float]:
->>>>>>> 577079cb
     """Returns the modeled PWV column density at the current site
 
     Interpolate from the modeled PWV column density at the current site being
@@ -544,14 +496,9 @@
 
 
 def _trans_for_date(
-<<<<<<< HEAD
         date: Union[float, np.array, datetime],
         airmass: float = 1,
         format: str = None,
-=======
-        date: datetime,
-        airmass: float,
->>>>>>> 577079cb
         bins: Union[int, list] = None,
         test_model: Table = None) -> Table:
     """Return a model for the atmospheric transmission function due to PWV
@@ -559,10 +506,7 @@
     Args:
         date: The datetime of the desired model
         airmass: The airmass of the desired model
-<<<<<<< HEAD
         format: An astropy compatible time format
-=======
->>>>>>> 577079cb
         bins: Integer number of bins or sequence of bin edges
         test_model: A mock PWV model used by the test suite
 
@@ -577,14 +521,9 @@
 
 
 def trans_for_date(
-<<<<<<< HEAD
         date: Union[float, np.array, datetime],
         airmass: float = 1, 
         format: str = None,
-=======
-        date: datetime,
-        airmass: float,
->>>>>>> 577079cb
         bins: Union[int, list] = None) -> Table:
     """Return a model for the atmospheric transmission function due to PWV
 
@@ -594,14 +533,9 @@
     specifying the `bins` argument.
 
     Args:
-<<<<<<< HEAD
         date: The date of the desired model in the given format
         airmass: The airmass of the desired model
         format: An astropy compatible time format (e.g., unix, mjd, datetime)
-=======
-        date: The datetime of the desired model
-        airmass: The airmass of the desired model
->>>>>>> 577079cb
         bins: Integer number of bins or sequence of bin edges
 
     Returns:
